--- conflicted
+++ resolved
@@ -103,7 +103,6 @@
     return
 end
 
-<<<<<<< HEAD
 function savitzky_golay(x::AbstractVector{T}, windowSize::Integer, polyOrder::Integer; deriv::Integer=0, dt::Real=1.0, crop::Bool = true) where T <: Number
 	# Polynomial smoothing with the Savitzky Golay filters
 	# Adapted from: https://github.com/BBN-Q/Qlab.jl/blob/master/src/SavitskyGolay.jl
@@ -184,8 +183,8 @@
 	ei = zeros(polyOrder+1)
 	ei[deriv+1] = 1.0
 	inv_col = (A'*A) \ ei
-	return A*inv_col * factorial(deriv) ./(dt^deriv);
-=======
+	return A*inv_col * factorial(deriv) ./(dt^deriv)
+end
 
 @inline function burst_sampling(x::AbstractArray, samplesize::Int64, bursts::Int64)
     @assert size(x)[end] >= samplesize*bursts "Length of data array too small for subsampling of size $size!"
@@ -253,5 +252,4 @@
     @assert maximum(indx) <= size(x, 2)
     @assert minimum(indx) >= 1
     return x[:, indx]
->>>>>>> 1551d682
 end