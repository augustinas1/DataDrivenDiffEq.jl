using DataDrivenDiffEq
using ModelingToolkit
using OrdinaryDiffEq
using LinearAlgebra
using Plots
gr()



# Create a
function pendulum(u, p, t)
    x = u[2]
    y = -9.81sin(u[1]) - 0.1u[2]^3 -0.2*cos(u[1])
    return [x;y]
end

u0 = [0.99π; -1.0]
tspan = (0.0, 20.0)
prob = ODEProblem(pendulum, u0, tspan)
sol = solve(prob, Tsit5(), saveat = 0.3)

plot(sol)

# Create the differential data
DX = similar(sol[:,:])
for (i, xi) in enumerate(eachcol(sol[:,:]))
    DX[:,i] = pendulum(xi, [], 0.0)
end

# Create a basis
@variables u[1:2]
@parameters w[1:2]
# Lots of polynomials
polys = Operation[1]
for i ∈ 1:5
    push!(polys, u.^i...)
    for j ∈ 1:i-1
        push!(polys, u[1]^i*u[2]^j)
    end
end

# And some other stuff
h = [w[1]*cos(u[1]); w[2]*sin(u[1]); u[1]*u[2]; u[1]*sin(u[2]); u[2]*cos(u[2]); polys...]

basis = Basis(h, u, parameters = w)
println(basis)

# Get the reduced basis via the sparse regression
# Thresholded Sequential Least Squares, works fine for more data
# than assumptions, converges fast but fails sometimes with too much noise
opt = STRRidge(1e-2)
# Enforce all 100 iterations
<<<<<<< HEAD
Ψ = SInDy(sol[:,1:25], DX[:, 1:25], basis, p = [1.0; 1.0], maxiter = 100, opt = opt, convergence_error = 1e-5, progress = true)
=======
Ψ = SINDy(sol[:,1:25], DX[:, 1:25], basis, opt, p = [1.0; 1.0], maxiter = 100, convergence_error = 1e-5)
>>>>>>> 7483f0df
println(Ψ)
print_equations(Ψ)

# Lasso as ADMM, typically needs more information, more tuning
opt = ADMM(1e-2, 1.0)
<<<<<<< HEAD
Ψ = SInDy(sol[:,1:50], DX[:, 1:50], basis, p = [1.0; 1.0], maxiter = 5000, opt = opt, convergence_error = 1e-3, progress = true)
=======
Ψ = SINDy(sol[:,1:50], DX[:, 1:50], basis, opt, p = [1.0; 1.0], maxiter = 5000, convergence_error = 1e-3)
>>>>>>> 7483f0df
println(Ψ)
print_equations(Ψ)

# Get the associated parameters out of the result
parameters(Ψ)

# SR3, works good with lesser data and tuning
opt = SR3(1e-2, 1.0)
<<<<<<< HEAD
Ψ = SInDy(sol[:,1:10], DX[:, 1:10], basis, p = [0.5; 0.5], maxiter = 5000, opt = opt, convergence_error = 1e-5, progress = true)
=======
Ψ = SINDy(sol[:,1:end], DX[:, 1:end], basis, opt, p = [0.5; 0.5], maxiter = 5000, convergence_error = 1e-5)
>>>>>>> 7483f0df
println(Ψ)
print_equations(Ψ, show_parameter = true)


# Vary the sparsity threshold -> gives better results
λs = exp10.(-5:0.1:-1)
# Use SR3 with high relaxation (allows the solution to diverge from LTSQ) and high iterations
opt = SR3(1e-2, 5.0)
<<<<<<< HEAD
Ψ = SInDy(sol[:,1:10], DX[:, 1:10], basis, λs, p = [1.0; 1.0], maxiter = 15000, opt = opt, progress = true)
=======
Ψ = SINDy(sol[:,1:10], DX[:, 1:10], basis, λs, opt, p = [1.0; 1.0], maxiter = 15000)
>>>>>>> 7483f0df
println(Ψ)
print_equations(Ψ)

# Transform into ODE System
sys = ODESystem(Ψ)
dudt = ODEFunction(sys)
ps = parameters(Ψ)

# Simulate
estimator = ODEProblem(dudt, u0, tspan, ps)
sol_ = solve(estimator, Tsit5(), saveat = sol.t)

# Yeah! We got it right
scatter(sol.t[1:10], sol[:,1:10]', color = :red, label = nothing)
scatter!(sol.t[11:end], sol[:,11:end]', color = :blue, label = nothing)
plot!(sol_.t, sol_[:, :]', color = :green, label = "Estimation")

plot(sol.t, abs.(sol-sol_)')
norm(sol[:,:]-sol_[:,:], 2)<|MERGE_RESOLUTION|>--- conflicted
+++ resolved
@@ -50,21 +50,13 @@
 # than assumptions, converges fast but fails sometimes with too much noise
 opt = STRRidge(1e-2)
 # Enforce all 100 iterations
-<<<<<<< HEAD
-Ψ = SInDy(sol[:,1:25], DX[:, 1:25], basis, p = [1.0; 1.0], maxiter = 100, opt = opt, convergence_error = 1e-5, progress = true)
-=======
 Ψ = SINDy(sol[:,1:25], DX[:, 1:25], basis, opt, p = [1.0; 1.0], maxiter = 100, convergence_error = 1e-5)
->>>>>>> 7483f0df
 println(Ψ)
 print_equations(Ψ)
 
 # Lasso as ADMM, typically needs more information, more tuning
 opt = ADMM(1e-2, 1.0)
-<<<<<<< HEAD
-Ψ = SInDy(sol[:,1:50], DX[:, 1:50], basis, p = [1.0; 1.0], maxiter = 5000, opt = opt, convergence_error = 1e-3, progress = true)
-=======
-Ψ = SINDy(sol[:,1:50], DX[:, 1:50], basis, opt, p = [1.0; 1.0], maxiter = 5000, convergence_error = 1e-3)
->>>>>>> 7483f0df
+Ψ = SINDy(sol[:,1:50], DX[:, 1:50], basis, opt, p = [1.0; 1.0], maxiter = 5000, convergence_error = 1e-3, progress = true)
 println(Ψ)
 print_equations(Ψ)
 
@@ -73,11 +65,7 @@
 
 # SR3, works good with lesser data and tuning
 opt = SR3(1e-2, 1.0)
-<<<<<<< HEAD
-Ψ = SInDy(sol[:,1:10], DX[:, 1:10], basis, p = [0.5; 0.5], maxiter = 5000, opt = opt, convergence_error = 1e-5, progress = true)
-=======
 Ψ = SINDy(sol[:,1:end], DX[:, 1:end], basis, opt, p = [0.5; 0.5], maxiter = 5000, convergence_error = 1e-5)
->>>>>>> 7483f0df
 println(Ψ)
 print_equations(Ψ, show_parameter = true)
 
@@ -86,11 +74,7 @@
 λs = exp10.(-5:0.1:-1)
 # Use SR3 with high relaxation (allows the solution to diverge from LTSQ) and high iterations
 opt = SR3(1e-2, 5.0)
-<<<<<<< HEAD
-Ψ = SInDy(sol[:,1:10], DX[:, 1:10], basis, λs, p = [1.0; 1.0], maxiter = 15000, opt = opt, progress = true)
-=======
 Ψ = SINDy(sol[:,1:10], DX[:, 1:10], basis, λs, opt, p = [1.0; 1.0], maxiter = 15000)
->>>>>>> 7483f0df
 println(Ψ)
 print_equations(Ψ)
 
