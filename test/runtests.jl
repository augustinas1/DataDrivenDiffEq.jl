using DataDrivenDiffEq
using ModelingToolkit
using LinearAlgebra
using OrdinaryDiffEq
using Test

@testset "Basis" begin
    @variables u[1:3]
    @parameters w[1:2]
    h = [u[1]; u[2]; cos(w[1]*u[2]+w[2]*u[3]); u[3]+u[2]]
    h_not_unique = [1u[1]; u[1]; 1u[1]^1; h]
    basis = Basis(h_not_unique, u, parameters = w)

    @test isequal(variables(basis), u)
    @test isequal(parameters(basis), w)
    @test free_parameters(basis) == 6
    @test free_parameters(basis, operations = [+, cos]) == 7
    @test DataDrivenDiffEq.count_operation((ModelingToolkit.Constant(1) + cos(u[2])*sin(u[1]))^3, [+, cos, ^, *]) == 4

    basis_2 = unique(basis)
    @test isequal(basis, basis_2)
    @test size(basis) == size(h)
    @test basis([1.0; 2.0; π], p = [0. 1.]) ≈ [1.0; 2.0; -1.0; π+2.0]
    @test size(basis) == size(basis_2)
    push!(basis_2, sin(u[2]))
    @test size(basis_2)[1] == length(h)+1

    basis_3 = merge(basis, basis_2)
    @test size(basis_3) == size(basis_2)
    @test isequal(variables(basis_3), variables(basis_2))
    @test isequal(parameters(basis_3), parameters(basis_2))

    merge!(basis_3, basis)
    @test basis_3 == basis_2

    push!(basis, 1u[3]+1u[2])
    unique!(basis)
    @test size(basis) == size(h)

    @variables a
    g = [u[1]; u[3]; a]
    basis = Basis(g, [u; a])
    @test basis([1; 2; 3; 4]) == [1; 3; 4]
    g = [1.0*u[1]; 1.0*u[3]; 1.0*u[2]]
    basis = Basis(g, u, parameters = [])
    X = ones(Float64, 3, 10)
    X[1, :] .= 3*X[1, :]
    X[3, :] .= 5*X[3, :]
    # Check the array evaluation
    @test basis(X) ≈ [1.0 0.0 0.0; 0.0 0.0 1.0; 0.0 1.0 0.0] * X
    f = jacobian(basis)
    @test f([1;1;1], [0.0 0.0]) ≈ [1.0 0.0 0.0; 0.0 0.0 1.0; 0.0 1.0 0.0]
    @test_nowarn sys = ODESystem(basis)
    @test_nowarn [xi for xi in basis]
    @test_nowarn basis[2:end]; basis[2]; first(basis); last(basis); basis[:]
end

@testset "DMD" begin
    # Create some linear data
    A = [0.9 -0.2; 0.0 0.2]
    y = [[10.; -10.]]
    for i in 1:10
        push!(y, A*y[end])
    end
    X = hcat(y...)
    @test_throws AssertionError ExactDMD(X[:, 1:end-2], dt = -1.0)
    estimator = ExactDMD(X[:,1:end-2])
    @test isstable(estimator)
    @test estimator.Ã ≈ A
    @test eigvals(estimator) ≈ eigvals(A)
    @test eigvecs(estimator) ≈ eigvecs(A)
    @test_nowarn dynamics(estimator)
    @test_throws AssertionError dynamics(estimator, discrete = false)
    @test_nowarn update!(estimator, X[:, end-1], X[:,end])
end

@testset "EDMD" begin
    # Test for linear system
    function linear_sys(u, p, t)
        x = -0.9*u[1]
        y = -0.3*u[2]
        return [x;y]
    end

    u0 = [π; 1.0]
    tspan = (0.0, 20.0)
    prob = DiscreteProblem(linear_sys, u0, tspan)
    sol = solve(prob,FunctionMap())

    @variables u[1:2]
    h = [1u[1]; 1u[2]; sin(u[1]); cos(u[1]); u[1]*u[2]]
    basis = Basis(h, u)

    @test_throws AssertionError ExtendedDMD(sol[:,:], basis, dt = -1.0)
    estimator = ExtendedDMD(sol[:,:], basis)
    @test basis == estimator.basis
    basis_2 = reduce_basis(estimator, threshold = 1e-5)
    @test size(basis_2)[1] < size(basis)[1]
    estimator_2 = ExtendedDMD(sol[:,:], basis_2)
    p1 = DiscreteProblem(dynamics(estimator), u0, tspan, [])
    s1 = solve(p1,FunctionMap())
    p2 = DiscreteProblem(dynamics(estimator_2), u0, tspan, [])
    s2 = solve(p2,FunctionMap())
    p3 = DiscreteProblem(linear_dynamics(estimator_2), estimator_2(u0), tspan, [])
    s3 = solve(p3,FunctionMap())
    @test sol[:,:] ≈ s1[:,:]
    @test sol[:,:] ≈ s2[:,:]
    @test estimator_2.basis(sol[:,:])≈ s3[:,:]
    @test eigvals(estimator_2) ≈ [-0.9; -0.3]

    # Test for nonlinear system
    function nonlinear_sys(du, u, p, t)
        du[1] = sin(u[1])
        du[2] = -0.3*u[2] -0.9*u[1]
    end

    prob = DiscreteProblem(nonlinear_sys, u0, tspan)
    sol = solve(prob,FunctionMap())
    estimator = ExtendedDMD(sol[:,:], basis)
    p4 = DiscreteProblem(dynamics(estimator), u0, tspan, [])
    s4 = solve(p4,FunctionMap())
    @test sol[:,:] ≈ s4[:,:]
end


@testset "DMDc" begin
    # Define measurements from unstable system with known control input
    X = [4 2 1 0.5 0.25; 7 0.7 0.07 0.007 0.0007]
    U = [-4 -2 -1 -0.5]
    B = Float32[1; 0]

    # But with a little more knowledge
    sys = DMDc(X, U, B = B)
    @test isa(get_dynamics(sys), ExactDMD)
    @test sys.koopman.Ã ≈[1.5 0; 0 0.1]
    @test get_input_map(sys) ≈ [1.0; 0.0]
    @test !isstable(sys)
    @test_nowarn eigen(sys)

    # Check the solution of an unforced and forced system against each other
    dudt_ = dynamics(sys)
    prob = DiscreteProblem(dudt_, X[:, 1], (0., 10.))
    sol_unforced = solve(prob,  FunctionMap())

    dudt_ = dynamics(sys, control = (u, p, t) -> -0.5u[1])
    prob = DiscreteProblem(dudt_, X[:, 1], (0., 10.))
    sol = solve(prob, FunctionMap())

    @test all(abs.(diff(sol[1,:])) .< 1e-5)
    @test sol[2,:] ≈ sol_unforced[2,:]
end


@testset "SInDy" begin

    # Create a nonlinear pendulum
    function pendulum(u, p, t)
        x = u[2]
        y = -9.81sin(u[1]) - 0.1u[2]^3 -0.2*cos(u[1])
        return [x;y]
    end

    u0 = [0.99π; -1.0]
    tspan = (0.0, 20.0)
    dt = 0.3
    prob = ODEProblem(pendulum, u0, tspan)
    sol = solve(prob, Tsit5(), saveat = dt)


    # Create the differential data
    DX = similar(sol[:,:])
    for (i, xi) in enumerate(eachcol(sol[:,:]))
        DX[:,i] = pendulum(xi, [], 0.0)
    end

    # Create a basis
    @variables u[1:2]

    # Lots of polynomials
    polys = Operation[1]
    for i ∈ 1:5
        push!(polys, u.^i...)
        for j ∈ 1:i-1
            push!(polys, u[1]^i*u[2]^j)
        end
    end

    # And some other stuff
    h = [cos(u[1]); sin(u[1]); u[1]*u[2]; u[1]*sin(u[2]); u[2]*cos(u[2]); polys...]

    basis = Basis(h, u)

    opt = STRRidge(1e-2)
    basis = Basis(h, u, parameters = [])
    Ψ = SInDy(sol[:,:], DX, basis, opt = opt, maxiter = 2000)
    @test_nowarn set_threshold!(opt, 1e-2)
    @test size(Ψ)[1] == 2

    # Simulate
    estimator = ODEProblem(dynamics(Ψ), u0, tspan, [])
    sol_ = solve(estimator,Tsit5(), saveat = dt)
    @test sol[:,:] ≈ sol_[:,:]

    opt = ADMM(1e-2, 0.7)
    Ψ = SInDy(sol[:,:], DX, basis, maxiter = 5000, opt = opt)
    @test_nowarn set_threshold!(opt, 1e-2)
    # Simulate
    estimator = ODEProblem(dynamics(Ψ), u0, tspan, [])
    sol_2 = solve(estimator,Tsit5(), saveat = dt)
    @test norm(sol[:,:] - sol_2[:,:], 2) < 2e-1
    #@test sol[:,:] ≈ sol_2[:,:]

    opt = SR3(1e-2, 1.0)
    Ψ = SInDy(sol[:,:], DX, basis, maxiter = 5000, opt = opt)
    @test_nowarn set_threshold!(opt, 0.1)

    # Simulate
    estimator = ODEProblem(dynamics(Ψ), u0, tspan, [])
    sol_3 = solve(estimator,Tsit5(), saveat = dt)
    @test norm(sol[:,:] - sol_3[:,:], 2) < 1e-1

    # Now use the threshold adaptation
    λs = exp10.(-5:0.1:-1)
    Ψ = SInDy(sol[:,:], DX[:, :], basis, λs,  maxiter = 20, opt = opt)
    estimator = ODEProblem(dynamics(Ψ), u0, tspan, [])
    sol_4 = solve(estimator,Tsit5(), saveat = dt)
    @test norm(sol[:,:] - sol_4[:,:], 2) < 1e-1

    # Check for errors
    @test_nowarn SInDy(sol[:,:], DX[1,:], basis, λs, maxiter = 1, opt = opt)
    @test_nowarn SInDy(sol[:, :], DX[1, :], basis, λs, maxiter = 1, opt = opt, denoise = true, normalize = true)

    # Check with noise
    X = sol[:, :] + 1e-3*randn(size(sol[:,:])...)
    set_threshold!(opt, 3.5e-1)
    Ψ = SInDy(X, DX, basis, maxiter = 10000, opt = opt, denoise = true, normalize = true)

    estimator = ODEProblem(dynamics(Ψ), u0, tspan, [])
    sol_4 = solve(estimator,Tsit5(), saveat = dt)
    @test norm(sol[:,:] - sol_4[:,:], 2) < 5e-1

end

@testset "ISInDy" begin


    # Create a test problem
    function simple(u, p, t)
        return [(2.0u[2]^2 - 3.0)/(1.0 + u[1]^2); -u[1]^2/(2.0 + u[2]^2); (1-u[2])/(1+u[3]^2)]
    end

    u0 = [2.37; 1.58; -3.10]
    tspan = (0.0, 10.0)
    prob = ODEProblem(simple, u0, tspan)
    sol = solve(prob, Tsit5(), saveat = 0.1)

    # Create the differential data
    X = sol[:,:]
    DX = similar(X)
    for (i, xi) in enumerate(eachcol(X))
        DX[:, i] = simple(xi, [], 0.0)
    end

    # Create a basis
    @variables u[1:3]
    polys = ModelingToolkit.Operation[]
    # Lots of basis functions
    for i ∈ 0:5
        if i == 0
            push!(polys, u[1]^0)
        end
        for ui in u
            if i > 0
                push!(polys, ui^i)
            end
        end
    end

    basis= Basis(polys, u)

    opt = ADM(1e-3)
    Ψ = ISInDy(X, DX, basis, opt = opt, maxiter = 100, rtol = 0.1)

    # Simulate
    estimator = ODEProblem(dynamics(Ψ), u0, tspan)
    sol_ = solve(estimator, Tsit5(), saveat = 0.1)
    @test sol[:,:] ≈ sol_[:,:]
end

@testset "Utilities" begin
    t = collect(-2:0.01:2)
    U = [cos.(t).*exp.(-t.^2) sin.(2*t)]
    S = Diagonal([2.; 3.])
    V = [sin.(t).*exp.(-t) cos.(t)]
    A = U*S*V'
    σ = 0.5
    Â = A + σ*randn(401, 401)
    n_1 = norm(A-Â)
    B = optimal_shrinkage(Â)
    optimal_shrinkage!(Â)
    @test norm(A-Â) < n_1
    @test norm(A-B) == norm(A-Â)

    X = randn(3, 100)
    Y = randn(3, 100)
    k = 3

    @test AIC(k, X, Y) == 2*k-2*log(sum(abs2, X- Y))
    @test AICC(k, X, Y) == AIC(k, X, Y)+ 2*(k+1)*(k+2)/(size(X)[2]-k-2)
    @test BIC(k, X, Y) == -2*log(sum(abs2, X -Y)) + k*log(size(X)[2])
    @test AICC(k, X, Y, likelyhood = (X,Y)->sum(abs, X-Y)) == AIC(k, X, Y, likelyhood = (X,Y)->sum(abs, X-Y))+ 2*(k+1)*(k+2)/(size(X)[2]-k-2)

<<<<<<< HEAD
    function lorenz(u,p,t)
        x, y, z = u
        ẋ = 10.0*(y - x)
        ẏ = x*(28.0-z) - y
        ż = x*y - (8/3)*z
        return [ẋ, ẏ, ż]
    end
    u0 = [1.0;0.0;0.0]
    tspan = (0.0,50.0)
    dt = 0.005
    prob = ODEProblem(lorenz,u0,tspan)
    sol = solve(prob, Tsit5(), saveat = dt)

    X = Array(sol)
    DX = similar(X)
    for (i, xi) in enumerate(eachcol(X))
        DX[:,i] = lorenz(xi, [], 0.0)
    end

    windowSize, polyOrder = 9, 4
    halfWindow = Int(ceil((windowSize+1)/2))
    DX_sg = similar(X)
    DX_sg_cropped = similar(X[:,halfWindow+1:end-halfWindow])
    X_cropped = similar(X[:,halfWindow+1:end-halfWindow])
    for i =1:size(X,1)
        DX_sg[i,:] = savitzky_golay(X[i,:], windowSize, polyOrder, deriv=1, dt=dt, crop=false)
        X_cropped[i,:], DX_sg_cropped[i,:] = savitzky_golay(X[i,:], windowSize, polyOrder, deriv=1, dt=dt)
    end
    DX_sg2 = savitzky_golay(X, windowSize, polyOrder, deriv=1, dt=dt, crop=false)
    X_cropped2, DX_sg_cropped2 =  savitzky_golay(X, windowSize, polyOrder, deriv=1, dt=dt)
    @test(DX_sg2 == DX_sg)
    DX_sg = DX_sg[:,halfWindow+1:end-halfWindow]
    @test X_cropped == X[:,halfWindow+1:end-halfWindow]
    @test DX_sg_cropped == DX_sg
    @test X_cropped2 == X[:,halfWindow+1:end-halfWindow]
    @test DX_sg_cropped2 == DX_sg

    DX = DX[:,halfWindow+1:end-halfWindow]
    @test isapprox(DX_sg, DX, rtol=1e-2)
=======

    # Sampling
    X = randn(Float64, 2, 100)
    t = collect(0:0.1:9.99)
    Y = randn(size(X))
    xt = burst_sampling(X, 5, 10)
    @test 10 <= size(xt)[end] <= 60
    @test all([any(xi .≈ X) for xi in eachcol(xt)])
    xt, tt = burst_sampling(X, t, 5, 10)
    @test all(diff(tt) .> 0.0)
    @test size(xt)[end] == size(tt)[end]
    @test all([any(xi .≈ X) for xi in eachcol(xt)])
    @test !all([any(xi .≈ Y) for xi in eachcol(xt)])
    xs, ts = burst_sampling(X, t, 2.0, 1)
    @test all([any(xi .≈ X) for xi in eachcol(xs)])
    @test size(xs)[end] == size(ts)[end]
    @test ts[end]-ts[1] ≈ 2.0
    X2n = subsample(X, 2)
    t2n = subsample(t, 2)
    @test size(X2n)[end] == size(t2n)[end]
    @test size(X2n)[end] == Int(round(size(X)[end]/2))
    @test X2n[:, 1] == X[:, 1]
    @test X2n[:, end] == X[:, end-1]
    @test all([any(xi .≈ X) for xi in eachcol(X2n)])
    xs, ts = subsample(X, t, 0.5)
    @test size(xs)[end] == size(ts)[end]
    @test size(xs)[1] == size(X)[1]
    @test all(diff(ts) .≈ 0.5)
    # Loop this a few times to be sure its right
    @test_nowarn for i in 1:20
        xs, ts = burst_sampling(X, t, 2.0, 1)
        xs, ts = subsample(X, t, 0.5)
    end
>>>>>>> 1551d682
end<|MERGE_RESOLUTION|>--- conflicted
+++ resolved
@@ -310,7 +310,7 @@
     @test BIC(k, X, Y) == -2*log(sum(abs2, X -Y)) + k*log(size(X)[2])
     @test AICC(k, X, Y, likelyhood = (X,Y)->sum(abs, X-Y)) == AIC(k, X, Y, likelyhood = (X,Y)->sum(abs, X-Y))+ 2*(k+1)*(k+2)/(size(X)[2]-k-2)
 
-<<<<<<< HEAD
+    # Numerical derivatives
     function lorenz(u,p,t)
         x, y, z = u
         ẋ = 10.0*(y - x)
@@ -350,7 +350,6 @@
 
     DX = DX[:,halfWindow+1:end-halfWindow]
     @test isapprox(DX_sg, DX, rtol=1e-2)
-=======
 
     # Sampling
     X = randn(Float64, 2, 100)
@@ -384,5 +383,4 @@
         xs, ts = burst_sampling(X, t, 2.0, 1)
         xs, ts = subsample(X, t, 0.5)
     end
->>>>>>> 1551d682
-end+  end