name = "DataDrivenDiffEq"
uuid = "2445eb08-9709-466a-b3fc-47e12bd697a2"
authors = ["Julius Martensen <julius.martensen@gmail.com>"]
version = "0.1.4"

[deps]
Compat = "34da2185-b29b-5c13-b0c7-acf172513d20"
DSP = "717857b8-e6f2-59f4-9121-6e50c889abd2"
LinearAlgebra = "37e2e46d-f89d-539d-b4ee-838fcccc9c8e"
ModelingToolkit = "961ee093-0014-501f-94e3-6117800e7a78"
ProximalOperators = "a725b495-10eb-56fe-b38b-717eba820537"
QuadGK = "1fd47b50-473d-5c70-9696-f719f8f3bcdc"
Statistics = "10745b16-79ce-11e8-11f9-7d13ad32a3b2"
StatsBase = "2913bbd2-ae8a-5f71-8c99-4fb6c76f3a91"
Test = "8dfed614-e22c-5e08-85e1-65c5234f0b40"

[compat]
Compat = "2.2, 3.0"
DSP = "0.6"
<<<<<<< HEAD
ModelingToolkit = "1.2.9, 2.0"
=======
ModelingToolkit = "1.2.9, 3.0"
>>>>>>> 89defad2
ProximalOperators = "0.10"
QuadGK = "2.3.1"
StatsBase = "0.32.0, 0.33"
julia = "1"

[extras]
OrdinaryDiffEq = "1dea7af3-3e70-54e6-95c3-0bf5283fa5ed"
Test = "8dfed614-e22c-5e08-85e1-65c5234f0b40"

[targets]
test = ["OrdinaryDiffEq", "Test"]<|MERGE_RESOLUTION|>--- conflicted
+++ resolved
@@ -17,11 +17,7 @@
 [compat]
 Compat = "2.2, 3.0"
 DSP = "0.6"
-<<<<<<< HEAD
-ModelingToolkit = "1.2.9, 2.0"
-=======
-ModelingToolkit = "1.2.9, 3.0"
->>>>>>> 89defad2
+ModelingToolkit = "1.2.9, 2.0, 3.0"
 ProximalOperators = "0.10"
 QuadGK = "2.3.1"
 StatsBase = "0.32.0, 0.33"
